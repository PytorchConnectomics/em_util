import os
import sys
import pickle
import numpy as np
import imageio
from scipy.ndimage import zoom
import h5py
import json

from .seg import rgb_to_seg


def mkdir(foldername, opt=""):
    """
    Create a directory.

    Args:
        fn (str): The path of the directory to create.
        opt (str, optional): The options for creating the directory. Defaults to "".

    Returns:
        None

    Raises:
        None
    """
    if opt == "parent":  # until the last /
        foldername = os.path.dirname(foldername)
    if not os.path.exists(foldername):
        if "all" in opt:
            os.makedirs(foldername)
        else:
            os.mkdir(foldername)

def resize_image(image, ratio=None, order=0)
    if ratio is None:
        ratio = [1] * image.ndim
    return zoom(image, ratio, order=resize_mode)

<<<<<<< HEAD
def read_image(filename, image_type="image", ratio=None, resize_mode=None, data_type="2d"):
=======
def read_image(filename, image_type="image", ratio=None, resize_mode=1, data_type="2d", crop=None):
>>>>>>> 980cc982
    """
    Read an image from a file.

    Args:
        filename (str): The path to the image file.
        image_type (str, optional): The type of image to read. Defaults to "image".
        ratio (int or list, optional): The scaling ratio for the image. Defaults to None.
        resize_mode (int, optional): The order of interpolation for scaling. Defaults to 1.
        data_type (str, optional): The type of image data to read. Defaults to "2d".

    Returns:
        numpy.ndarray: The image data.

    Raises:
        AssertionError: If the ratio dimensions do not match the image dimensions.
    """
    if data_type == "2d":
        # assume the image of the size M x N x C
        image = imageio.imread(filename)
        if image_type == "seg":
            image = rgb_to_seg(image)
        if ratio is not None:
            if str(ratio).isnumeric():
                ratio = [ratio, ratio]
            if resize_mode is None:
                resize_mode = 0 if image_type == "seg" else 1
            if image.ndim == 2:
                image = zoom(image, ratio, order=resize_mode)
            else:
                # do not zoom the color channel
                image = zoom(image, ratio + [1], order=resize_mode)
        if crop is not None:
            image = image[crop[0]: crop[1], crop[2]: crop[3]]
    else:
        # read in nd volume
        image = imageio.volread(filename)
        if ratio is not None:
            assert (
                str(ratio).isnumeric() or len(ratio) == image.ndim
            ), f"ratio's dim {len(ratio)} is not equal to image's dim {image.ndim}"
            image = zoom(image, ratio, order=resize_mode)
        if crop is not None:
            obj = tuple(slice(crop[x*2], crop[x*2+1]) for x in range(image.ndim))
            image = image[obj]
    return image

def write_image(filename, image, image_type="image"):
    if image_type=='seg':
        image = rgb_to_seg(image)
    imageio.imsave(filename, image)


def get_file_number(filename, index):
    return len(filename) if isinstance(filename, list) else len(index)
def get_filename(filename, index, x):
    return filename[x] if isinstance(filename, list) else filename % index[x]
def read_image_folder(
    filename, index=None, image_type="image", ratio=None, resize_mode=None
):
    """
    Read a folder of images.

    Args:
        filename (str or list): The path to the image folder or a list of image file paths.
        index (int or list, optional): The index or indices of the images to read. Defaults to None.
        image_type (str, optional): The type of image to read. Defaults to "image".
        ratio (list, optional): The downsampling ratio for the images. Defaults to None.
        resize_mode (int, optional): The order of interpolation for scaling. Defaults to 1.

    Returns:
        numpy.ndarray: The folder of images.

    Raises:
        None
    """
    if ratio is None:
        ratio = [1, 1]
    # either filename or index is a list
    num_image = get_file_number(filename, index)    
    im0 = read_image(get_filename(filename, index, 0), image_type, ratio, resize_mode)
    sz = list(im0.shape)
    out = np.zeros([num_image] + sz, im0.dtype)
    out[0] = im0
    for i in range(1, num_image):
        out[i] = read_image(get_filename(filename, index, i), image_type, ratio, resize_mode)
    return out

def write_image_folder(
    filename, data, index=None, image_type="image"):
    if index is None:
        index = range(data.shape[0]) 
    for i in index:
        write_image(get_filename(filename, index, i), data[i], image_type) 


def read_vol_chunk(file_handler, chunk_id=0, chunk_num=1):
    """
    Read a chunk of data from a file handler.

    Args:
        file_handler: The file handler object.
        chunk_id: The ID of the chunk to read. Defaults to 0.
        chunk_num: The total number of chunks. Defaults to 1.

    Returns:
        numpy.ndarray: The read chunk of data.
    """
    if chunk_num == 1:
        # read the whole chunk
        return np.array(file_handler)
    elif chunk_num == -1:
        # read a specific slice
        return np.array(file_handler[chunk_id])
    else:
        # read a chunk
        num_z = int(np.ceil(file_handler.shape[0] / float(chunk_num)))
        return np.array(file_handler[chunk_id * num_z : (chunk_id + 1) * num_z])
    
def read_vol(filename, dataset=None, chunk_id=0, chunk_num=1):   
    """
    Read data from various file formats.

    Args:
        filename (str): The path to the file.
        dataset (str, optional): The name of the dataset within the file. Defaults to None.
        chunk_id (int, optional): The ID of the chunk to read. Defaults to 0.
        chunk_num (int, optional): The total number of chunks. Defaults to 1.

    Returns:
        numpy.ndarray: The read data.

    Raises:
        Exception: If the file format is not supported or if the file cannot be read.
    """
    if filename[-3:] == "npy":
        out = np.load(filename)
    elif filename[-3:] in ["tif", "iff"]:
        out = read_image(filename, data_type="nd")
    elif filename[-2:] == "h5":
        out = read_h5(filename, dataset, chunk_id, chunk_num)
    elif filename[-3:] == "zip":
        out = read_zarr(filename, dataset, chunk_id, chunk_num)
    else:
        raise f"Can't read the file type of {filename}"
    return out

def read_zarr(filename, dataset=None, chunk_id=0, chunk_num=1):
    """
    Read data from a Zarr file.

    Args:
        filename (str): The path to the Zarr file.
        dataset (str, optional): The name of the dataset within the file. Defaults to None.
        chunk_id (int, optional): The ID of the chunk to read. Defaults to 0.
        chunk_num (int, optional): The total number of chunks. Defaults to 1.

    Returns:
        numpy.ndarray: The read data.

    Raises:
        Exception: If the dataset is not found or if there is an error reading the file.
    """
    import zarr

    fid = zarr.open_group(filename)
    if dataset is None:
        dataset = fid.info_items()[-1][1]
        if "," in dataset:
            dataset = dataset[: dataset.find(",")]
    
    return read_vol_chunk(fid[dataset], chunk_id, chunk_num)
    
def read_h5(filename, dataset=None, chunk_id=0, chunk_num=1):
    """
    Read data from an HDF5 file.

    Args:
        filename (str): The path to the HDF5 file.
        dataset (str or list, optional): The name or names of the dataset(s) to read. Defaults to None.
        chunk_id (int, optional): The ID of the chunk to read. Defaults to 0.
        chunk_num (int, optional): The total number of chunks. Defaults to 1.

    Returns:
        numpy.ndarray or list: The data from the HDF5 file.

    """
    fid = h5py.File(filename, "r")
    if dataset is None:
        dataset = fid.keys() if sys.version[0] == "2" else list(fid)

    out = [None] * len(dataset)
    for di, d in enumerate(dataset):
        out[di] = read_vol_chunk(fid[d], chunk_id, chunk_num)

    return out[0] if len(out) == 1 else out

def read_h5_shape(filename, dataset=None):
    """
    Read the shape of the data from an HDF5 file.

    Args:
        filename (str): The path to the HDF5 file.
        dataset (str or list, optional): The name or names of the dataset(s) to read. Defaults to None.

    Returns:
        tuple or list: The shape of data from the HDF5 file.

    """

    with h5py.File(filename, 'r') as fid:
        if dataset is None:
            dataset = fid.keys() if sys.version[0] == "2" else list(fid)
            print(f'h5 keys are: {dataset}')
        out = [None] * len(dataset)
        for di, d in enumerate(dataset):
            out[di] = fid[d].shape

    return out[0] if len(out) == 1 else out



def write_h5(filename, data, dataset="main"):
    """
    Write data to an HDF5 file.

    Args:
        filename (str): The path to the HDF5 file.
        data (numpy.ndarray or list): The data to write.
        dataset (str or list, optional): The name or names of the dataset(s) to create. Defaults to "main".

    Returns:
        None

    Raises:
        None
    """
    fid = h5py.File(filename, "w")
    if isinstance(data, (list,)):
        if not isinstance(dataset, (list,)): 
            num_digit = int(np.floor(np.log10(len(data)))) + 1
            dataset = [('key%0'+str(num_digit)+'d')%x for x in range(len(data))]        
        for i, dd in enumerate(dataset):
            ds = fid.create_dataset(
                dd,
                data[i].shape,
                compression="gzip",
                dtype=data[i].dtype,
            )
            ds[:] = data[i]
    else:
        ds = fid.create_dataset(
            dataset, data.shape, compression="gzip", dtype=data.dtype
        )
        ds[:] = data
    fid.close()


def read_txt(filename):
    """
    Args:
    filename (str): The path to the text file.

    Returns:
    "main",  list: The lines of the text file as a list of strings.

    Raises:
        None
    """
    with open(filename, "r") as a:
        content = a.readlines()
    return content


def write_txt(filename, content):
    """
    Write content to a text file.

    Args:
        filename (str): The path to the text file.
        content (str or list): The content to write. If a list, each element will be written as a separate line.

    Returns:
        None

    Raises:
        None
    """
    with open(filename, "w") as a:
        if isinstance(content, (list,)):
            for ll in content:
                a.write(ll)
                if "\n" not in ll:
                    a.write("\n")
        else:
            a.write(content)


def write_gif(filename, data, duration=0.5):
    """
    Write a GIF animation to a file.

    Args:
        filename (str): The path to save the GIF animation.
        data (numpy.ndarray): The frames of the animation.
        duration (float, optional): The duration of each frame in seconds. Defaults to 0.5.

    Returns:
        None

    Raises:
        None
    """
    imageio.mimsave(filename, data, "GIF", duration=duration)


def read_pkl(filename):
    """
    The function `read_pkl` reads a pickle file and returns a list of the objects stored in the file.

    :param filename: The filename parameter is a string that represents the name of the file you want to
    read. It should include the file extension, such as ".pkl" for a pickle file
    :return: a list of objects that were read from the pickle file.
    """
    data = []
    with open(filename, "rb") as fid:
        while True:
            try:
                data.append(pickle.load(fid))
            except EOFError:
                break
    return data


def write_pkl(filename, content):
    """
    Write content to a pickle file.

    Args:
        filename (str): The path to the pickle file.
        content (object or list): The content to write. If a list, each element will be pickled separately.

    Returns:
        None

    """
    with open(filename, "wb") as f:
        if isinstance(content, (list,)):
            for val in content:
                pickle.dump(val, f)
        else:
            pickle.dump(content, f)
            
            
def write_json(filename, content):            
    """
    Write content to a JSON file.
    Args:
        filename (str): The name of the output file.
        ("HP02", content (Any): The content to be written to the file.

    Returns:
        None
    """ 
    with open(filename, "w") as fid:
        json.dump(filename, fid)            <|MERGE_RESOLUTION|>--- conflicted
+++ resolved
@@ -37,11 +37,7 @@
         ratio = [1] * image.ndim
     return zoom(image, ratio, order=resize_mode)
 
-<<<<<<< HEAD
-def read_image(filename, image_type="image", ratio=None, resize_mode=None, data_type="2d"):
-=======
 def read_image(filename, image_type="image", ratio=None, resize_mode=1, data_type="2d", crop=None):
->>>>>>> 980cc982
     """
     Read an image from a file.
 
